import warnings
import numpy as np
from anndata import AnnData
from scanpy import Neighbors
from scanpy.preprocessing import pca
from scipy.sparse import issparse, coo_matrix

from .utils import get_initial_size
from .. import logging as logg
from .. import settings


def neighbors(
    adata,
    n_neighbors=30,
    n_pcs=None,
    use_rep=None,
    use_highly_variable=True,
    knn=True,
    random_state=0,
    method="umap",
    metric="euclidean",
    metric_kwds=None,
    num_threads=-1,
    copy=False,
):
    """
    Compute a neighborhood graph of observations.

    The neighbor graph methods (umap, hnsw, sklearn) only differ in runtime and
    yield the same result as scanpy [Wolf18]_. Connectivities are computed with
    adaptive kernel width as proposed in Haghverdi et al. 2016 (doi:10.1038/nmeth.3971).

    Parameters
    ----------
    adata
        Annotated data matrix.
    n_neighbors
        The size of local neighborhood (in terms of number of neighboring data
        points) used for manifold approximation. Larger values result in more
        global views of the manifold, while smaller values result in more local
        data being preserved. In general values should be in the range 2 to 100.
        If `knn` is `True`, number of nearest neighbors to be searched. If `knn`
        is `False`, a Gaussian kernel width is set to the distance of the
        `n_neighbors` neighbor.
    n_pcs : `int` or `None` (default: None)
        Number of principal components to use.
        If not specified, the full space is used of a pre-computed PCA,
        or 30 components are used when PCA is computed internally.
    use_rep : `None`, `'X'` or any key for `.obsm` (default: None)
        Use the indicated representation. If `None`, the representation is chosen
        automatically: for .n_vars < 50, .X is used, otherwise ‘X_pca’ is used.
    use_highly_variable: `bool` (default: True)
        Whether to use highly variable genes only, stored in .var['highly_variable'].
    knn
        If `True`, use a hard threshold to restrict the number of neighbors to
        `n_neighbors`, that is, consider a knn graph. Otherwise, use a Gaussian
        Kernel to assign low weights to neighbors more distant than the
        `n_neighbors` nearest neighbor.
    random_state
        A numpy random seed.
    method : {{'umap', 'hnsw', 'sklearn'}}  (default: `'umap'`)
        Method to compute neighbors, only differs in runtime.
        The 'hnsw' method is most efficient and requires to `pip install hnswlib`.
        Connectivities are computed with adaptive kernel.
    metric
        A known metric’s name or a callable that returns a distance.
    metric_kwds
        Options for the metric.
    num_threads
        Number of threads to be used (for runtime).
    copy
        Return a copy instead of writing to adata.
    Returns
    -------
    Depending on `copy`, updates or returns `adata` with the following:
    connectivities : sparse matrix (`.uns['neighbors']`, dtype `float32`)
        Weighted adjacency matrix of the neighborhood graph of data
        points. Weights should be interpreted as connectivities.
    distances : sparse matrix (`.uns['neighbors']`, dtype `float32`)
        Instead of decaying weights, this stores distances for each pair of
        neighbors.
    """
    adata = adata.copy() if copy else adata

    if use_rep is None:
        use_rep = "X" if adata.n_vars < 50 or n_pcs == 0 else "X_pca"
        n_pcs = None if use_rep == "X" else n_pcs
    elif use_rep not in adata.obsm.keys() and f"X_{use_rep}" in adata.obsm.keys():
        use_rep = f"X_{use_rep}"

    if use_rep == "X_pca":
        if (
            "X_pca" not in adata.obsm.keys()
            or n_pcs is not None
            and n_pcs > adata.obsm["X_pca"].shape[1]
        ):
            n_vars = (
                np.sum(adata.var["highly_variable"])
                if use_highly_variable and "highly_variable" in adata.var.keys()
                else adata.n_vars
            )
            n_comps = min(30 if n_pcs is None else n_pcs, n_vars - 1, adata.n_obs - 1)
<<<<<<< HEAD
=======
            use_highly_variable &= "highly_variable" in adata.var.keys()
>>>>>>> 1659cc8e
            pca(
                adata,
                n_comps=n_comps,
                use_highly_variable=use_highly_variable,
                svd_solver="arpack",
            )
        elif n_pcs is None and adata.obsm["X_pca"].shape[1] < 10:
            logg.warn(
                f"Neighbors are computed on {adata.obsm['X_pca'].shape[1]} "
                f"principal components only."
            )

        n_duplicate_cells = len(get_duplicate_cells(adata))
        if n_duplicate_cells > 0:
            logg.warn(
                f"You seem to have {n_duplicate_cells} duplicate cells in your data.",
                "Consider removing these via pp.remove_duplicate_cells.",
            )

    if metric_kwds is None:
        metric_kwds = {}

    logg.info("computing neighbors", r=True)

    if method == "sklearn":
        from sklearn.neighbors import NearestNeighbors

        X = adata.X if use_rep == "X" else adata.obsm[use_rep]
        neighbors = NearestNeighbors(
            n_neighbors=n_neighbors - 1,
            metric=metric,
            metric_params=metric_kwds,
            n_jobs=num_threads,
        )
        neighbors.fit(X if n_pcs is None else X[:, :n_pcs])
        knn_distances, neighbors.knn_indices = neighbors.kneighbors()
        knn_distances, neighbors.knn_indices = set_diagonal(
            knn_distances, neighbors.knn_indices
        )
        neighbors.distances, neighbors.connectivities = compute_connectivities_umap(
            neighbors.knn_indices, knn_distances, X.shape[0], n_neighbors=n_neighbors
        )

    elif method == "hnsw":
        X = adata.X if use_rep == "X" else adata.obsm[use_rep]
        neighbors = FastNeighbors(n_neighbors=n_neighbors, num_threads=num_threads)
        neighbors.fit(
            X if n_pcs is None else X[:, :n_pcs],
            metric=metric,
            random_state=random_state,
            **metric_kwds,
        )

    else:
        logg.switch_verbosity("off", module="scanpy")
        with warnings.catch_warnings():  # ignore numba warning (umap/issues/252)
            warnings.simplefilter("ignore")
            neighbors = Neighbors(adata)
            neighbors.compute_neighbors(
                n_neighbors=n_neighbors,
                knn=knn,
                n_pcs=n_pcs,
                method=method,
                use_rep=use_rep,
                random_state=random_state,
                metric=metric,
                metric_kwds=metric_kwds,
                write_knn_indices=True,
            )
        logg.switch_verbosity("on", module="scanpy")

    adata.uns["neighbors"] = {}
    try:
        adata.obsp["distances"] = neighbors.distances
        adata.obsp["connectivities"] = neighbors.connectivities
        adata.uns["neighbors"]["connectivities_key"] = "connectivities"
        adata.uns["neighbors"]["distances_key"] = "distances"
    except:
        adata.uns["neighbors"]["distances"] = neighbors.distances
        adata.uns["neighbors"]["connectivities"] = neighbors.connectivities

    if hasattr(neighbors, "knn_indices"):
        adata.uns["neighbors"]["indices"] = neighbors.knn_indices
    adata.uns["neighbors"]["params"] = {
        "n_neighbors": n_neighbors,
        "method": method,
        "metric": metric,
        "n_pcs": n_pcs,
        "use_rep": use_rep,
    }

    logg.info("    finished", time=True, end=" " if settings.verbosity > 2 else "\n")
    logg.hint(
        "added \n"
        "    'distances' and 'connectivities', weighted adjacency matrices (adata.obsp)"
    )

    return adata if copy else None


class FastNeighbors:
    def __init__(self, n_neighbors=30, num_threads=-1):
        self.n_neighbors = n_neighbors
        self.num_threads = num_threads
        self.knn_indices, self.knn_distances = None, None
        self.distances, self.connectivities = None, None

    def fit(self, X, metric="l2", M=16, ef=100, ef_construction=100, random_state=0):
        try:
            import hnswlib
        except ImportError:
            print(
                "In order to use fast approx neighbor search, "
                "you need to `pip install hnswlib`\n"
            )

        ef_c, ef = max(ef_construction, self.n_neighbors), max(self.n_neighbors, ef)
        metric = "l2" if metric == "euclidean" else metric

        X = X.A if issparse(X) else X
        ns, dim = X.shape

        knn = hnswlib.Index(space=metric, dim=dim)
        knn.init_index(
            max_elements=ns, ef_construction=ef_c, M=M, random_seed=random_state
        )
        knn.add_items(X)
        knn.set_ef(ef)

        knn_indices, knn_distances = knn.knn_query(
            X, k=self.n_neighbors, num_threads=self.num_threads
        )

        n_neighbors = self.n_neighbors

        if metric == "l2":
            knn_distances = np.sqrt(knn_distances)

        self.distances, self.connectivities = compute_connectivities_umap(
            knn_indices, knn_distances, ns, n_neighbors
        )
        self.knn_indices = knn_indices


def set_diagonal(knn_distances, knn_indices, remove_diag=False):
    if remove_diag and knn_distances[0, 0] == 0:
        knn_distances = knn_distances[:, 1:]
        knn_indices = knn_indices[:, 1:].astype(int)
    elif knn_distances[0, 0] != 0:
        knn_distances = np.hstack(
            [np.zeros(len(knn_distances))[:, None], knn_distances]
        )
        knn_indices = np.array(
            np.hstack([np.arange(len(knn_indices), dtype=int)[:, None], knn_indices]),
            dtype=int,
        )
    return knn_distances, knn_indices


def select_distances(dist, n_neighbors=None):
    D = dist.copy()
    n_counts = (D > 0).sum(1).A1 if issparse(D) else (D > 0).sum(1)
    n_neighbors = (
        n_counts.min() if n_neighbors is None else min(n_counts.min(), n_neighbors)
    )
    rows = np.where(n_counts > n_neighbors)[0]
    cumsum_neighs = np.insert(n_counts.cumsum(), 0, 0)
    dat = D.data

    for row in rows:
        n0, n1 = cumsum_neighs[row], cumsum_neighs[row + 1]
        rm_idx = n0 + dat[n0:n1].argsort()[n_neighbors:]
        dat[rm_idx] = 0
    D.eliminate_zeros()
    return D


def select_connectivities(connectivities, n_neighbors=None):
    C = connectivities.copy()
    n_counts = (C > 0).sum(1).A1 if issparse(C) else (C > 0).sum(1)
    n_neighbors = (
        n_counts.min() if n_neighbors is None else min(n_counts.min(), n_neighbors)
    )
    rows = np.where(n_counts > n_neighbors)[0]
    cumsum_neighs = np.insert(n_counts.cumsum(), 0, 0)
    dat = C.data

    for row in rows:
        n0, n1 = cumsum_neighs[row], cumsum_neighs[row + 1]
        rm_idx = n0 + dat[n0:n1].argsort()[::-1][n_neighbors:]
        dat[rm_idx] = 0
    C.eliminate_zeros()
    return C


def get_neighs(adata, mode="distances"):
    if hasattr(adata, "obsp") and mode in adata.obsp.keys():
        return adata.obsp[mode]
    elif "neighbors" in adata.uns.keys() and mode in adata.uns["neighbors"]:
        return adata.uns["neighbors"][mode]
    else:
        raise ValueError("The selected mode is not valid.")


def get_n_neighs(adata):
    return adata.uns.get("neighbors", {}).get("params", {}).get("n_neighbors", 0)


def verify_neighbors(adata):
    valid = "neighbors" in adata.uns.keys() and "params" in adata.uns["neighbors"]
    if valid:
        n_neighs = (get_neighs(adata, "distances") > 0).sum(1)
        # test whether the graph is corrupted
        valid = n_neighs.min() * 2 > n_neighs.max()
    if not valid:
        logg.warn(
            "The neighbor graph has an unexpected format "
            "(e.g. computed outside scvelo) \n"
            "or is corrupted (e.g. due to subsetting). "
            "Consider recomputing with `pp.neighbors`."
        )


def neighbors_to_be_recomputed(adata, n_neighbors=None):  # deprecated
    # check whether neighbors graph is disrupted or has insufficient number of neighbors
    invalid_neighs = (
        "neighbors" not in adata.uns.keys()
        or "params" not in adata.uns["neighbors"]
        or (n_neighbors is not None and n_neighbors > get_n_neighs(adata))
    )
    if invalid_neighs:
        return True
    else:
        n_neighs = (get_neighs(adata, "distances") > 0).sum(1)
        return n_neighs.max() * 0.1 > n_neighs.min()


def get_connectivities(
    adata, mode="connectivities", n_neighbors=None, recurse_neighbors=False
):
    if "neighbors" in adata.uns.keys():
        C = get_neighs(adata, mode)
        if n_neighbors is not None and n_neighbors < get_n_neighs(adata):
            if mode == "connectivities":
                C = select_connectivities(C, n_neighbors)
            else:
                C = select_distances(C, n_neighbors)
        connectivities = C > 0
        with warnings.catch_warnings():
            warnings.simplefilter("ignore")
            connectivities.setdiag(1)
            if recurse_neighbors:
                connectivities += connectivities.dot(connectivities * 0.5)
                connectivities.data = np.clip(connectivities.data, 0, 1)
            connectivities = connectivities.multiply(1.0 / connectivities.sum(1))
        return connectivities.tocsr().astype(np.float32)
    else:
        return None


def get_csr_from_indices(knn_indices, knn_dists, n_obs, n_neighbors):
    rows = np.zeros((n_obs * n_neighbors), dtype=np.int64)
    cols = np.zeros((n_obs * n_neighbors), dtype=np.int64)
    vals = np.zeros((n_obs * n_neighbors), dtype=np.float64)

    for i in range(knn_indices.shape[0]):
        for j in range(n_neighbors):
            if knn_indices[i, j] == -1:
                continue  # we didn't get the full knn for i
            if knn_indices[i, j] == i:
                val = 0.0
            else:
                val = knn_dists[i, j]

            rows[i * n_neighbors + j] = i
            cols[i * n_neighbors + j] = knn_indices[i, j]
            vals[i * n_neighbors + j] = val

    result = coo_matrix((vals, (rows, cols)), shape=(n_obs, n_obs))
    result.eliminate_zeros()
    return result.tocsr()


def compute_connectivities_umap(
    knn_indices,
    knn_dists,
    n_obs,
    n_neighbors,
    set_op_mix_ratio=1.0,
    local_connectivity=1.0,
):
    """\
    This is from umap.fuzzy_simplicial_set [McInnes18]_.
    Given a set of data X, a neighborhood size, and a measure of distance
    compute the fuzzy simplicial set (here represented as a fuzzy graph in
    the form of a sparse matrix) associated to the data. This is done by
    locally approximating geodesic distance at each point, creating a fuzzy
    simplicial set for each such point, and then combining all the local
    fuzzy simplicial sets into a global one via a fuzzy union.
    """
    from umap.umap_ import fuzzy_simplicial_set

    X = coo_matrix(([], ([], [])), shape=(n_obs, 1))
    connectivities = fuzzy_simplicial_set(
        X,
        n_neighbors,
        None,
        None,
        knn_indices=knn_indices,
        knn_dists=knn_dists,
        set_op_mix_ratio=set_op_mix_ratio,
        local_connectivity=local_connectivity,
    )

    if isinstance(connectivities, tuple):  # umap returns (result, sigmas, rhos)
        connectivities = connectivities[0]

    distances = get_csr_from_indices(knn_indices, knn_dists, n_obs, n_neighbors)

    return distances, connectivities.tocsr()


def get_duplicate_cells(data):
    if isinstance(data, AnnData):
        X = data.X
        l = list(np.sum(np.abs(data.obsm["X_pca"]), 1) + get_initial_size(data))
    else:
        X = data
        l = list(np.sum(X, 1).A1 if issparse(X) else np.sum(X, 1))

    l_set = set(l)
    idx_dup = []
    if len(l_set) < len(l):
        idx_dup = np.array([i for i, x in enumerate(l) if l.count(x) > 1])

        X_new = np.array(X[idx_dup].A if issparse(X) else X[idx_dup])
        sorted_idx = np.lexsort(X_new.T)
        sorted_data = X_new[sorted_idx, :]

        row_mask = np.invert(np.append([True], np.any(np.diff(sorted_data, axis=0), 1)))
        idx = sorted_idx[row_mask]
        idx_dup = idx_dup[idx]
    return idx_dup


def remove_duplicate_cells(adata):
    if "X_pca" not in adata.obsm.keys():
        pca(adata)
    idx_duplicates = get_duplicate_cells(adata)
    if len(idx_duplicates) > 0:
        mask = np.ones(adata.n_obs, bool)
        mask[idx_duplicates] = 0
        logg.info("Removed", len(idx_duplicates), "duplicate cells.")
        adata._inplace_subset_obs(mask)
        neighbors(adata)<|MERGE_RESOLUTION|>--- conflicted
+++ resolved
@@ -101,10 +101,7 @@
                 else adata.n_vars
             )
             n_comps = min(30 if n_pcs is None else n_pcs, n_vars - 1, adata.n_obs - 1)
-<<<<<<< HEAD
-=======
             use_highly_variable &= "highly_variable" in adata.var.keys()
->>>>>>> 1659cc8e
             pca(
                 adata,
                 n_comps=n_comps,
