--- conflicted
+++ resolved
@@ -11,10 +11,7 @@
 from joblib import Parallel, delayed
 from scipy.sparse import issparse, spmatrix
 
-<<<<<<< HEAD
-=======
 import os
->>>>>>> 1659cc8e
 import numpy as np
 import pandas as pd
 import matplotlib.pyplot as pl
@@ -489,9 +486,6 @@
     conn = get_connectivities(adata) if fit_connected_states else None
 
     res = _parallelize(
-<<<<<<< HEAD
-        _fit_recovery, var_names, n_jobs, unit="gene", as_array=False, backend=backend
-=======
         _fit_recovery,
         var_names,
         n_jobs,
@@ -499,7 +493,6 @@
         as_array=False,
         backend=backend,
         show_progress_bar=len(var_names) > 9,
->>>>>>> 1659cc8e
     )(
         adata=adata,
         use_raw=use_raw,
@@ -1150,17 +1143,11 @@
         else:
             logg.warn(dm.gene, "not recoverable due to insufficient samples.")
 
-<<<<<<< HEAD
-        queue.put(1)
-
-    queue.put(None)
-=======
         if queue is not None:
             queue.put(1)
 
     if queue is not None:
         queue.put(None)
->>>>>>> 1659cc8e
 
     return idx, dms
 
@@ -1171,8 +1158,6 @@
 _msg_shown = False
 
 
-<<<<<<< HEAD
-=======
 def get_n_jobs(n_jobs):
     if n_jobs is None or (n_jobs < 0 and os.cpu_count() + 1 + n_jobs <= 0):
         return 1
@@ -1184,7 +1169,6 @@
         return n_jobs
 
 
->>>>>>> 1659cc8e
 def _parallelize(
     callback: Callable[[Any], Any],
     collection: Union[spmatrix, Sequence[Any]],
@@ -1242,18 +1226,11 @@
             tqdm = None
 
             if not _msg_shown:
-<<<<<<< HEAD
-                print(
-                    "Unable to create progress bar. Consider installing `tqdm` as `pip install tqdm` "
-                    "and `ipywidgets` as `pip install ipywidgets`.\n"
-                    "Optionally, you can disable the progress bar using `show_progress_bar=False`."
-=======
                 logg.warn(
                     "Unable to create progress bar. "
                     "Consider installing `tqdm` as `pip install tqdm` "
                     "and `ipywidgets` as `pip install ipywidgets`,\n"
                     "or disable the progress bar using `show_progress_bar=False`."
->>>>>>> 1659cc8e
                 )
                 _msg_shown = True
     else:
@@ -1310,14 +1287,8 @@
 
     col_len = collection.shape[0] if issparse(collection) else len(collection)
 
-<<<<<<< HEAD
-    # TODO: Generalize to work with e.g. n_jobs = -1
-    if n_split is None:
-        n_split = n_jobs if n_jobs is not None else 1
-=======
     if n_split is None:
         n_split = get_n_jobs(n_jobs=n_jobs)
->>>>>>> 1659cc8e
 
     if issparse(collection):
         if n_split == collection.shape[0]:
