--- conflicted
+++ resolved
@@ -541,11 +541,7 @@
 
 
 # TODO: Generalize to use arbitrary modality i.e., not only layers
-<<<<<<< HEAD
-def get_plasticity_score(adata, modality):
-=======
 def get_plasticity_score(adata, modality="Ms"):
->>>>>>> 1659cc8e
     idx_top_genes = np.argsort(adata.var["gene_count_corr"].values)[::-1][:200]
     Ms = np.array(adata.layers[modality][:, idx_top_genes])
     return scale(np.mean(Ms / np.max(Ms, axis=0), axis=1))