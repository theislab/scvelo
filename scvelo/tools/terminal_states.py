from .. import settings
from .. import logging as logg
from ..preprocessing.moments import get_connectivities
from ..preprocessing.neighbors import verify_neighbors
from .velocity_graph import VelocityGraph
from .transition_matrix import transition_matrix
from .utils import scale, groups_to_bool, strings_to_categoricals, get_plasticity_score

from scipy.sparse import linalg, csr_matrix, issparse
import numpy as np


def cell_fate(
    data,
    groupby="clusters",
    disconnected_groups=None,
    self_transitions=False,
    n_neighbors=None,
    copy=False,
):
    """Computes individual cell endpoints

    Arguments
    ---------
    data: :class:`~anndata.AnnData`
        Annotated data matrix.
    groupby: `str` (default: `'clusters'`)
        Key to which to assign the fates.
    disconnected_groups: list of `str` (default: `None`)
        Which groups to treat as disconnected for fate assignment.
    self_transitions: `bool` (default: `False`)
        Whether to include self-transitions.
    n_neighbors: `int` (default: `None`)
        Number of neighbors to restrict transitions to.
    copy: `bool` (default: `False`)
        Return a copy instead of writing to `adata`.

    Returns
    -------
    Returns or updates `adata` with the attributes
    cell_fate: `.obs`
        most likely cell fate for each individual cell
    cell_fate_confidence: `.obs`
        confidence of transitioning to the assigned fate
    """
    adata = data.copy() if copy else data
    logg.info("computing cell fates", r=True)

    n_neighbors = 10 if n_neighbors is None else n_neighbors
    _adata = adata.copy()
    vgraph = VelocityGraph(
        _adata, n_neighbors=n_neighbors, approx=True, n_recurse_neighbors=1
    )
    vgraph.compute_cosines()
    _adata.uns["velocity_graph"] = vgraph.graph
    _adata.uns["velocity_graph_neg"] = vgraph.graph_neg

    T = transition_matrix(_adata, self_transitions=self_transitions)
    I = np.eye(_adata.n_obs)
    fate = np.linalg.inv(I - T)
    if issparse(T):
        fate = fate.A
    cell_fates = np.array(_adata.obs[groupby][fate.argmax(1)])
    if disconnected_groups is not None:
        idx = _adata.obs[groupby].isin(disconnected_groups)
        cell_fates[idx] = _adata.obs[groupby][idx]

    adata.obs["cell_fate"] = cell_fates
    adata.obs["cell_fate_confidence"] = fate.max(1) / fate.sum(1)
    strings_to_categoricals(adata)

    logg.info("    finished", time=True, end=" " if settings.verbosity > 2 else "\n")
    logg.hint(
        "added\n"
        "    'cell_fate', most likely cell fate (adata.obs)\n"
        "    'cell_fate_confidence', confidence of fate transition (adata.obs)"
    )
    return adata if copy else None


def cell_origin(
    data,
    groupby="clusters",
    disconnected_groups=None,
    self_transitions=False,
    n_neighbors=None,
    copy=False,
):
    """Computes individual cell root points

    Arguments
    ---------
    data: :class:`~anndata.AnnData`
        Annotated data matrix.
    groupby: `str` (default: `'clusters'`)
        Key to which to assign the fates.
    disconnected_groups: list of `str` (default: `None`)
        Which groups to treat as disconnected for fate assignment.
    n_neighbors: `int` (default: `None`)
        Number of neighbors to restrict transitions to.
    self_transitions: `bool` (default: `False`)
        Whether to include self-transitions.
    copy: `bool` (default: `False`)
        Return a copy instead of writing to `adata`.

    Returns
    -------
    Returns or updates `adata` with the attributes
    cell_origin: `.obs`
        most likely cell origin for each individual cell
    cell_origin_confidence: `.obs`
        confidence of coming from assigned origin
    """
    adata = data.copy() if copy else data
    logg.info("computing cell fates", r=True)

    n_neighbors = 10 if n_neighbors is None else n_neighbors
    _adata = adata.copy()
    vgraph = VelocityGraph(
        _adata, n_neighbors=n_neighbors, approx=True, n_recurse_neighbors=1
    )
    vgraph.compute_cosines()
    _adata.uns["velocity_graph"] = vgraph.graph
    _adata.uns["velocity_graph_neg"] = vgraph.graph_neg

    T = transition_matrix(_adata, self_transitions=self_transitions, backward=True)
    I = np.eye(_adata.n_obs)
    fate = np.linalg.inv(I - T)
    if issparse(T):
        fate = fate.A
    cell_fates = np.array(_adata.obs[groupby][fate.argmax(1)])
    if disconnected_groups is not None:
        idx = _adata.obs[groupby].isin(disconnected_groups)
        cell_fates[idx] = _adata.obs[groupby][idx]

    adata.obs["cell_origin"] = cell_fates
    adata.obs["cell_origin_confidence"] = fate.max(1) / fate.sum(1)
    strings_to_categoricals(adata)

    logg.info("    finished", time=True, end=" " if settings.verbosity > 2 else "\n")
    logg.hint(
        "added\n"
        "    'cell_origin', most likely cell origin (adata.obs)\n"
        "    'cell_origin_confidence', confidence of assigned origin (adata.obs)"
    )


def eigs(T, k=10, eps=1e-3, perc=None, random_state=None, v0=None):
    if random_state is not None:
        np.random.seed(random_state)
        v0 = np.random.rand(min(T.shape))
    try:
        # find k eigs with largest real part, and sort in descending order of eigenvals
        eigvals, eigvecs = linalg.eigs(T.T, k=k, which="LR", v0=v0)
        p = np.argsort(eigvals)[::-1]
        eigvals = eigvals.real[p]
        eigvecs = eigvecs.real[:, p]

        # select eigenvectors with eigenvalue of 1 - eps.
        idx = eigvals >= 1 - eps
        eigvals = eigvals[idx]
        eigvecs = np.absolute(eigvecs[:, idx])

        if perc is not None:
            lbs, ubs = np.percentile(eigvecs, perc, axis=0)
            eigvecs[eigvecs < lbs] = 0
            eigvecs = np.clip(eigvecs, 0, ubs)
            eigvecs /= eigvecs.max(0)

    except:
        eigvals, eigvecs = np.empty(0), np.zeros(shape=(T.shape[0], 0))

    return eigvals, eigvecs


<<<<<<< HEAD
def verify_roots(adata, roots, modality):
=======
def verify_roots(adata, roots, modality="Ms"):
>>>>>>> 1659cc8e
    if "gene_count_corr" in adata.var.keys():
        p = get_plasticity_score(adata, modality)
        p_ub, root_ub = p > 0.5, roots > 0.9
        n_right_assignments = np.sum(root_ub * p_ub) / np.sum(p_ub)
        n_false_assignments = np.sum(root_ub * np.invert(p_ub)) / np.sum(
            np.invert(p_ub)
        )
        n_randn_assignments = np.mean(root_ub)
        if n_right_assignments > 3 * n_randn_assignments:  # mu + 2*mu (std=mu)
            roots *= p_ub
        elif (
            n_false_assignments > n_randn_assignments
            or n_right_assignments < n_randn_assignments
        ):
            logg.warn("Uncertain or fuzzy root cell identification. Please verify.")
    return roots


def write_to_obs(adata, key, vals, cell_subset=None):
    if cell_subset is None:
        adata.obs[key] = vals
    else:
        vals_all = (
            adata.obs[key].copy() if key in adata.obs.keys() else np.zeros(adata.n_obs)
        )
        vals_all[cell_subset] = vals
        adata.obs[key] = vals_all


def terminal_states(
    data,
    modality="Ms",
    vkey="velocity",
    modality="Ms",
    groupby=None,
    groups=None,
    self_transitions=False,
    eps=1e-3,
    random_state=0,
    copy=False,
    **kwargs,
):
    """Computes terminal states (root and end points).

    The end points and root cells are obtained as stationary states of the
    velocity-inferred transition matrix and its transposed, respectively,
    which is given by left eigenvectors corresponding to an eigenvalue of 1, i.e.

    .. math::
        μ^{\\textrm{end}}=μ^{\\textrm{end}} \\pi, \quad
        μ^{\\textrm{root}}=μ^{\\textrm{root}} \\pi^{\\small \\textrm{T}}.

    .. code:: python

        scv.tl.terminal_states(adata)
        scv.pl.scatter(adata, color=['root_cells', 'end_points'])

    .. image:: https://user-images.githubusercontent.com/31883718/69496183-bcfdf300-0ecf-11ea-9aae-685300a0b1ba.png

    Alternatively, we recommend to use :func:`cellrank.tl.terminal_states`
    providing an improved/generalized approach of identifying terminal states.

    Arguments
    ---------
    data: :class:`~anndata.AnnData`
        Annotated data matrix.
    modality: `str` (default: `'Ms'`)
        Layer used to calculate terminal states.
    vkey: `str` (default: `'velocity'`)
        Name of velocity estimates to be used.
    modality: `str` (default: `'Ms'`)
        Layer used to calculate terminal states.
    groupby: `str`, `list` or `np.ndarray` (default: `None`)
        Key of observations grouping to consider. Only to be set, if each group is
        assumed to have a distinct lineage with an independent root and end point.
    groups: `str`, `list` or `np.ndarray` (default: `None`)
        Groups selected to find terminal states on. Must be an element of .obs[groupby].
        To be specified only for very distinct/disconnected clusters.
    self_transitions: `bool` (default: `False`)
        Allow transitions from one node to itself.
    eps: `float` (default: 1e-3)
        Tolerance for eigenvalue selection.
    random_state: `int` or None (default: 0)
        Seed used by the random number generator.
        If `None`, use the `RandomState` instance by `np.random`.
    copy: `bool` (default: `False`)
        Return a copy instead of writing to data.
    **kwargs:
        Passed to scvelo.tl.transition_matrix(), e.g. basis, weight_diffusion.

    Returns
    -------
    Returns or updates `data` with the attributes
    root_cells: `.obs`
        sparse matrix with transition probabilities.
    end_points: `.obs`
        sparse matrix with transition probabilities.
    """
    adata = data.copy() if copy else data
    verify_neighbors(adata)

    logg.info("computing terminal states", r=True)

    strings_to_categoricals(adata)
    if groupby is not None:
        logg.warn(
            "Only set groupby, when you have evident distinct clusters/lineages,"
            " each with an own root and end point."
        )

    kwargs.update({"self_transitions": self_transitions})
    categories = [None]
    if groupby is not None and groups is None:
        categories = adata.obs[groupby].cat.categories
    for cat in categories:
        groups = cat if cat is not None else groups
        cell_subset = groups_to_bool(adata, groups=groups, groupby=groupby)
        _adata = adata if groups is None else adata[cell_subset]
        connectivities = get_connectivities(_adata, "distances")

        T = transition_matrix(_adata, vkey=vkey, backward=True, **kwargs)
        eigvecs_roots = eigs(T, eps=eps, perc=[2, 98], random_state=random_state)[1]
        roots = csr_matrix.dot(connectivities, eigvecs_roots).sum(1)
        roots = scale(np.clip(roots, 0, np.percentile(roots, 98)))
        roots = verify_roots(_adata, roots, modality)
        write_to_obs(adata, "root_cells", roots, cell_subset)

        T = transition_matrix(_adata, vkey=vkey, backward=False, **kwargs)
        eigvecs_ends = eigs(T, eps=eps, perc=[2, 98], random_state=random_state)[1]
        ends = csr_matrix.dot(connectivities, eigvecs_ends).sum(1)
        ends = scale(np.clip(ends, 0, np.percentile(ends, 98)))
        write_to_obs(adata, "end_points", ends, cell_subset)

        n_roots, n_ends = eigvecs_roots.shape[1], eigvecs_ends.shape[1]
        groups_str = f" ({groups})" if isinstance(groups, str) else ""
        roots_str = f"{n_roots} {'regions' if n_roots > 1 else 'region'}"
        ends_str = f"{n_ends} {'regions' if n_ends > 1 else 'region'}"

        logg.info(
            f"    identified {roots_str} of root cells "
            f"and {ends_str} of end points {groups_str}."
        )

    logg.info("    finished", time=True, end=" " if settings.verbosity > 2 else "\n")
    logg.hint(
        "added\n"
        "    'root_cells', root cells of Markov diffusion process (adata.obs)\n"
        "    'end_points', end points of Markov diffusion process (adata.obs)"
    )
    return adata if copy else None<|MERGE_RESOLUTION|>--- conflicted
+++ resolved
@@ -173,11 +173,7 @@
     return eigvals, eigvecs
 
 
-<<<<<<< HEAD
-def verify_roots(adata, roots, modality):
-=======
 def verify_roots(adata, roots, modality="Ms"):
->>>>>>> 1659cc8e
     if "gene_count_corr" in adata.var.keys():
         p = get_plasticity_score(adata, modality)
         p_ub, root_ub = p > 0.5, roots > 0.9
@@ -209,7 +205,6 @@
 
 def terminal_states(
     data,
-    modality="Ms",
     vkey="velocity",
     modality="Ms",
     groupby=None,
@@ -244,8 +239,6 @@
     ---------
     data: :class:`~anndata.AnnData`
         Annotated data matrix.
-    modality: `str` (default: `'Ms'`)
-        Layer used to calculate terminal states.
     vkey: `str` (default: `'velocity'`)
         Name of velocity estimates to be used.
     modality: `str` (default: `'Ms'`)
