from setuptools import setup, find_packages
from pathlib import Path

setup(
    name="scvelo",
    use_scm_version=True,
    setup_requires=["setuptools_scm"],
    python_requires=">=3.6",
    install_requires=[
        library.strip()
        for library in Path("requirements.txt").read_text("utf-8").splitlines()
    ],
    extras_require=dict(
        louvain=["python-igraph", "louvain"],
        hnswlib=["pybind11", "hnswlib"],
<<<<<<< HEAD
        dev=["black==20.8b1", "hypothesis", "pre-commit==2.5.1"],
=======
        dev=["black==20.8b1", "flake8==3.8.4", "pre-commit==2.5.1"],
>>>>>>> ab1d106e
        docs=[r for r in Path("docs/requirements.txt").read_text("utf-8").splitlines()],
    ),
    packages=find_packages(),
    author="Volker Bergen",
    author_email="volker.bergen@helmholtz-muenchen.de",
    description="RNA velocity generalized through dynamical modeling",
    long_description=Path("pypi.rst").read_text("utf-8"),
    license="BSD",
    url="https://github.com/theislab/scvelo",
    download_url="https://github.com/theislab/scvelo",
    keywords=[
        "RNA",
        "velocity",
        "single cell",
        "transcriptomics",
        "stochastic",
        "dynamical",
    ],
    classifiers=[
        "License :: OSI Approved :: BSD License",
        "Development Status :: 5 - Production/Stable",
        "Intended Audience :: Science/Research",
        "Natural Language :: English",
        "Programming Language :: Python :: 3",
        "Programming Language :: Python :: 3.6",
        "Programming Language :: Python :: 3.7",
        "Programming Language :: Python :: 3.8",
        "Topic :: Scientific/Engineering :: Bio-Informatics",
        "Topic :: Scientific/Engineering :: Visualization",
    ],
)<|MERGE_RESOLUTION|>--- conflicted
+++ resolved
@@ -13,11 +13,7 @@
     extras_require=dict(
         louvain=["python-igraph", "louvain"],
         hnswlib=["pybind11", "hnswlib"],
-<<<<<<< HEAD
-        dev=["black==20.8b1", "hypothesis", "pre-commit==2.5.1"],
-=======
-        dev=["black==20.8b1", "flake8==3.8.4", "pre-commit==2.5.1"],
->>>>>>> ab1d106e
+        dev=["black==20.8b1", "flake8==3.8.4", "hypothesis", "pre-commit==2.5.1"],
         docs=[r for r in Path("docs/requirements.txt").read_text("utf-8").splitlines()],
     ),
     packages=find_packages(),
